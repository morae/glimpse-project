--- conflicted
+++ resolved
@@ -58,11 +58,7 @@
     self.publisher = sender.MakeSocket(context, type = zmq.PUB)
 
   def Prefix(self):
-<<<<<<< HEAD
-    return socket.getfqdn(), os.getpid()
-=======
-    return socket.gethostname(), os.getpid(), self.start_time
->>>>>>> f5b66879
+    return socket.getfqdn(), os.getpid(), self.start_time
 
   def LogStart(self):
     bitwidth = 8 * struct.calcsize("P")
